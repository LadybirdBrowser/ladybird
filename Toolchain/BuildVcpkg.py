#!/usr/bin/env python3

import json
import os
import pathlib
import subprocess
import sys


def main() -> int:
    script_dir = pathlib.Path(__file__).parent.resolve()

    with open(script_dir.parent / "vcpkg.json", "r") as vcpkg_json_file:
        vcpkg_json = json.load(vcpkg_json_file)

    git_repo = "https://github.com/microsoft/vcpkg.git"
    git_rev = vcpkg_json["builtin-baseline"]

    build_dir = script_dir.parent / "Build"
    build_dir.mkdir(parents=True, exist_ok=True)
    vcpkg_checkout = build_dir / "vcpkg"

    if not vcpkg_checkout.is_dir():
        vcpkg_checkout.mkdir(parents=True, exist_ok=True)
        subprocess.check_call(args=["git", "init"], cwd=vcpkg_checkout)
        subprocess.check_call(
            args=["git", "remote", "add", "origin", git_repo],
            cwd=vcpkg_checkout
        )
        subprocess.check_call(
            args=["git", "fetch",
                  "--shallow-since", "2023-10-13",
                  "origin", git_rev],
            cwd=vcpkg_checkout
        )
        subprocess.check_call(
            args=["git", "checkout", git_rev],
            cwd=vcpkg_checkout
        )
    else:
        bootstrapped_vcpkg_version = (
            subprocess.check_output(["git", "-C", vcpkg_checkout, "rev-parse", "HEAD"]).strip().decode()
        )

        if bootstrapped_vcpkg_version == git_rev:
            return 0

        # clean and reset before updating
        subprocess.check_call(
            args=["git", "reset", "--hard"], cwd=vcpkg_checkout)
        subprocess.check_call(
            args=["git", "clean", "-fdx"], cwd=vcpkg_checkout)

        # get the new baseline commit
        subprocess.check_call(
            args=["git", "fetch",
                  "--shallow-since", "2023-10-13",
                  "origin", git_rev], cwd=vcpkg_checkout
        )
        subprocess.check_call(
            args=["git", "checkout", git_rev], cwd=vcpkg_checkout)

    print(f"Building vcpkg@{git_rev}")

<<<<<<< HEAD
    bootstrap_script = "bootstrap-vcpkg.bat" if os.name == 'nt' else "bootstrap-vcpkg.sh"
    subprocess.check_call(
        args=[vcpkg_checkout / bootstrap_script, "-disableMetrics"], cwd=vcpkg_checkout)
=======
    bootstrap_script = "bootstrap-vcpkg.bat" if os.name == "nt" else "bootstrap-vcpkg.sh"
    subprocess.check_call(args=[vcpkg_checkout / bootstrap_script, "-disableMetrics"], cwd=vcpkg_checkout)
>>>>>>> 64f09b52

    return 0


if __name__ == "__main__":
    sys.exit(main())<|MERGE_RESOLUTION|>--- conflicted
+++ resolved
@@ -62,14 +62,10 @@
 
     print(f"Building vcpkg@{git_rev}")
 
-<<<<<<< HEAD
     bootstrap_script = "bootstrap-vcpkg.bat" if os.name == 'nt' else "bootstrap-vcpkg.sh"
-    subprocess.check_call(
-        args=[vcpkg_checkout / bootstrap_script, "-disableMetrics"], cwd=vcpkg_checkout)
-=======
+    subprocess.check_call(args=[vcpkg_checkout / bootstrap_script, "-disableMetrics"], cwd=vcpkg_checkout)
     bootstrap_script = "bootstrap-vcpkg.bat" if os.name == "nt" else "bootstrap-vcpkg.sh"
     subprocess.check_call(args=[vcpkg_checkout / bootstrap_script, "-disableMetrics"], cwd=vcpkg_checkout)
->>>>>>> 64f09b52
 
     return 0
 
